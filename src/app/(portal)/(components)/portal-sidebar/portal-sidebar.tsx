'use client';

import React, { memo } from 'react';
import Link from 'next/link';
import { usePathname } from 'next/navigation';
import { useKindeBrowserClient } from '@kinde-oss/kinde-auth-nextjs';
import {
  IconAddressBook,
  IconCreditCard,
  IconHome,
  IconSettings,
  IconShirt,
  IconShoppingBag,
  IconUsers,
  IconFileText,
<<<<<<< HEAD
  IconTableColumn,
=======
  IconArmchair,
>>>>>>> e1562f71
} from '@tabler/icons-react';
import { Box, NavLink, Stack, Tooltip, Divider } from '@mantine/core';
import classes from './portal-sidebar.module.css';

type NavigationItem = {
  link: string;
  label: string;
  icon: typeof IconHome;
  adminOnly?: boolean;
  disabledMessage?: string;
  children?: Array<{
    link: string;
    label: string;
  }>;
};

const navigationData: NavigationItem[] = [
  {
    link: '/',
    label: 'Dashboard',
    icon: IconHome,
  },
  {
    link: '/agenda',
    label: 'Agenda',
    icon: IconTableColumn,
  },
  {
    link: '/admin/delegates',
    label: 'Delegates',
    icon: IconUsers,
    adminOnly: true,
  },
  {
    link: '/store',
    label: 'Store',
    icon: IconShirt,
    children: [
      { link: '/store', label: 'View Store' },
      { link: '/admin/store', label: 'Manage Items' },
      { link: '/admin/store/packs', label: 'Manage Packs' },
    ],
  },
  {
    link: '/orders',
    label: 'Orders',
    icon: IconShoppingBag,
    children: [
      { link: '/admin/orders', label: 'Manage Orders' },
      { link: '/admin/orders/items', label: 'Item Quantities' },
    ],
  },
  {
    link: '/payments',
    label: 'Delegate Payments',
    icon: IconCreditCard,
    adminOnly: false,
  },
  {
    link: '/gala',
    label: 'Gala Seating',
    icon: IconArmchair,
    adminOnly: false,
  },
  {
    link: '/admin/gala',
    label: 'Gala Dashboard',
    icon: IconArmchair,
    adminOnly: true,
  },
  {
    link: '/contact',
    label: 'Contact',
    icon: IconAddressBook,
  },
  {
    link: '/settings',
    label: 'Settings',
    icon: IconSettings,
    adminOnly: false,
  },
];

const policyLinks = [
  {
    link: 'https://www.ic2025.org/privacy-policy',
    label: 'Privacy & Cookie Policy',
    icon: IconFileText,
  },
  {
    link: 'https://www.ic2025.org/terms-and-conditions',
    label: 'Terms & Conditions',
    icon: IconFileText,
  },
  {
    link: 'https://www.ic2025.org/refund-policy',
    label: 'Cancellation & Refund Policy',
    icon: IconFileText,
  },
];

interface PortalSidebarProps {
  onNavigate?: () => void;
}

export const PortalSidebar = memo(({ onNavigate }: PortalSidebarProps) => {
  const pathname = usePathname();
  const { permissions } = useKindeBrowserClient();
  const isAdmin = permissions?.permissions?.includes('dx:admin');

  // For Mobile
  const handleNavClick = (event: React.MouseEvent<HTMLAnchorElement>, hasDisabledMessage: boolean) => {
    if (hasDisabledMessage) {
      event.preventDefault();
      return;
    }

    if (onNavigate) {
      onNavigate();
    }
  };

  return (
    <Box className={classes.navbar}>
      <Box className={classes.navbarMain}>
        <Stack gap="xs">
          {navigationData.map((item) => {
            if (item.adminOnly === false && isAdmin) {
              return null;
            }

            if (item.adminOnly && !isAdmin) {
              return null;
            }

            // Check if this nav item should have nested children
            const hasChildren = isAdmin && item.children && item.children.length > 0;

            if (hasChildren) {
              return (
                <NavLink
                  key={item.label}
                  className={classes.link}
                  label={item.label}
                  leftSection={<item.icon className={classes.linkIcon} stroke={1.5} />}
                  defaultOpened={pathname.startsWith(item.link)}
                >
                  {item.children!.map((child) => (
                    <NavLink
                      key={child.label}
                      className={classes.link}
                      active={pathname === child.link}
                      label={child.label}
                      component={Link}
                      href={child.link}
                      pl="36px"
                      onClick={(e) => handleNavClick(e, false)}
                    />
                  ))}
                </NavLink>
              );
            }

            // For regular items without children, use the original logic
            const navLink = (
              <NavLink
                key={item.label}
                className={classes.link}
                active={pathname === item.link}
                label={item.label}
                component={Link}
                href={item.disabledMessage ? '#' : item.link}
                leftSection={<item.icon className={classes.linkIcon} stroke={1.5} />}
                disabled={!!item.disabledMessage}
                onClick={(e) => handleNavClick(e, !!item.disabledMessage)}
              />
            );

            if (item.disabledMessage) {
              return (
                <Box key={item.label} style={{ cursor: 'not-allowed' }}>
                  <Tooltip label={item.disabledMessage} position="bottom-end" offset={5}>
                    <div>{navLink}</div>
                  </Tooltip>
                </Box>
              );
            }

            return navLink;
          })}
        </Stack>
      </Box>

      {/* Policy Links Section */}
      <Box>
        <Divider my="sm" />
        <Stack gap="xs">
          {policyLinks.map((item) => (
            <NavLink
              key={item.label}
              className={classes.link}
              active={pathname === item.link}
              label={item.label}
              component={Link}
              href={item.link}
              leftSection={<item.icon className={classes.linkIcon} stroke={1.5} />}
              onClick={(e) => handleNavClick(e, false)}
            />
          ))}
        </Stack>
      </Box>
    </Box>
  );
});

PortalSidebar.displayName = 'PortalSidebar';<|MERGE_RESOLUTION|>--- conflicted
+++ resolved
@@ -13,11 +13,8 @@
   IconShoppingBag,
   IconUsers,
   IconFileText,
-<<<<<<< HEAD
   IconTableColumn,
-=======
   IconArmchair,
->>>>>>> e1562f71
 } from '@tabler/icons-react';
 import { Box, NavLink, Stack, Tooltip, Divider } from '@mantine/core';
 import classes from './portal-sidebar.module.css';
