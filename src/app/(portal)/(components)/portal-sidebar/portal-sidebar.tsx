--- conflicted
+++ resolved
@@ -92,10 +92,6 @@
     label: 'Gala Seating',
     icon: IconArmchair,
     adminOnly: false,
-<<<<<<< HEAD
-=======
-    disabledMessage: 'Coming Soon!',
->>>>>>> 362d6af0
   },
   {
     link: '/admin/gala',
