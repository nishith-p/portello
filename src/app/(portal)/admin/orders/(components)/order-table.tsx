--- conflicted
+++ resolved
@@ -36,11 +36,7 @@
   'payment failed': 'red',
   'charged back': 'purple',
   failed: 'red',
-<<<<<<< HEAD
-  'paid with credit': 'teal'
-=======
   'paid with credit': 'teal',
->>>>>>> 3f168b3f
 };
 
 export function OrderTable({ orders, onViewOrderAction }: OrderTableProps) {
