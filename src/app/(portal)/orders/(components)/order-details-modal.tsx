--- conflicted
+++ resolved
@@ -231,11 +231,7 @@
                             src={item.image}
                             alt={item.name || 'Product image'}
                             fill
-<<<<<<< HEAD
-                            sizes="lg"
-=======
                             sizes='md'
->>>>>>> 5ac235e7
                             style={{ objectFit: 'cover', borderRadius: 4 }}
                           />
                         </Box>
