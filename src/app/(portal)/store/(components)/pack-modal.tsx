'use client';

<<<<<<< HEAD
import {
  AwaitedReactNode,
  JSXElementConstructor,
  Key,
  ReactElement,
  ReactNode,
  ReactPortal,
  useEffect,
  useState,
} from 'react';
import { IconPackages, IconRulerMeasure, IconShoppingCart } from '@tabler/icons-react';
=======
import { useEffect, useState } from 'react';
import { IconPackages, IconShoppingCart } from '@tabler/icons-react';
>>>>>>> a7ba35f1
import {
  Accordion,
  Anchor,
  Badge,
  Box,
  Button,
  Center,
  CloseButton,
  ColorSwatch,
  Divider,
  Flex,
  Grid,
  Group,
  Image,
  Modal,
  Paper,
  Select,
  Stack,
  Text,
} from '@mantine/core';
import { notifications } from '@mantine/notifications';
import {
  createCartPackItem,
  removeSelectedOptionalItem,
  selectOptionalItem,
  updateCartPackItemDetail,
} from '@/components/cart-drawer/utils';
import { useCart } from '@/context/cart';
import { useStoreItemStock } from '@/lib/store/items/hooks';
import { CartPackItem, CartPackItemDetail, StorePack } from '@/lib/store/types';
import { SizeModal } from './size-modal';
import classes from './pack-modal.module.css';

interface PackModalProps {
  opened: boolean;
  onCloseAction: () => void;
  selectedPack: StorePack | null;
}

const ItemStockDisplay = ({
  itemCode,
  color,
  size,
}: {
  itemCode: string;
  color?: string;
  size?: string;
}) => {
  const { data: stock } = useStoreItemStock(itemCode, color, size);

  if (stock === null || stock === undefined) return null;

  return (
    <Text c={stock > 0 ? 'yellow' : 'red'} fw={500}>
      {stock > 0 ? `${stock} in stock` : 'Out of stock'}
    </Text>
  );
};

export function PackModal({ opened, onCloseAction, selectedPack }: PackModalProps) {
  const { addToCart } = useCart();
  const [activeImageIndex, setActiveImageIndex] = useState<number>(0);
  const [imageErrors, setImageErrors] = useState<Record<number, boolean>>({});
  const [cartPackItem, setCartPackItem] = useState<any>(null);
  const [isAddingToCart, setIsAddingToCart] = useState<boolean>(false);
  const [sizeModalOpened, setSizeModalOpened] = useState(false);

  // Separate regular and optional items
  const regularItems = selectedPack?.pack_items?.filter((item) => !item.is_optional) || [];
  const optionalItems = selectedPack?.pack_items?.filter((item) => item.is_optional) || [];

  // Reset selections when a new pack is selected
  useEffect(() => {
    if (selectedPack) {
      setActiveImageIndex(0);
      setImageErrors({}); // Reset image errors when pack changes

      // Initialize the cart pack item with default selections
      try {
        if (selectedPack.pack_items && selectedPack.pack_items.length > 0) {
          const initialCartPackItem = createCartPackItem(selectedPack);
          setCartPackItem(initialCartPackItem);
        }
      } catch (err) {
        console.error('Failed to initialize pack options:', err);
      }
    }
  }, [selectedPack]);

  const handleImageError = (index: number) => {
    setImageErrors((prev) => ({
      ...prev,
      [index]: true,
    }));

    // If the currently active image fails, try to find another valid image
    if (index === activeImageIndex && selectedPack?.images.length) {
      const nextValidIndex = selectedPack.images.findIndex(
        (_, idx) => !imageErrors[idx] && idx !== index
      );
      if (nextValidIndex !== -1) {
        setActiveImageIndex(nextValidIndex);
      }
    }
  };

  // Updated handleSizeChange function
  const handleSizeChange = (itemIndex: number, size: string, isOptional = false) => {
    if (!cartPackItem) {
      return;
    }

    if (isOptional) {
      // Handle optional item size change
      if (cartPackItem.selected_optional_item) {
        const updatedItem = {
          ...cartPackItem,
          selected_optional_item: {
            ...cartPackItem.selected_optional_item,
            size,
          },
        };
        setCartPackItem(updatedItem);
      }
    } else {
      // Handle regular item size change
      const updatedItem = updateCartPackItemDetail(cartPackItem, itemIndex, { size });
      setCartPackItem(updatedItem);
    }
  };

  // Updated handleColorChange function
  const handleColorChange = (
    itemIndex: number,
    colorInfo: { name: string; hex: string },
    isOptional = false
  ) => {
    if (!cartPackItem) {
      return;
    }

    if (isOptional) {
      // Handle optional item color change
      if (cartPackItem.selected_optional_item) {
        const updatedItem = {
          ...cartPackItem,
          selected_optional_item: {
            ...cartPackItem.selected_optional_item,
            color: colorInfo.name,
            colorHex: colorInfo.hex,
          },
        };
        setCartPackItem(updatedItem);
      }
    } else {
      // Handle regular item color change
      const updatedItem = updateCartPackItemDetail(cartPackItem, itemIndex, {
        color: colorInfo.name,
        colorHex: colorInfo.hex,
      });
      setCartPackItem(updatedItem);
    }
  };

  // Check if all required selections have been made
  const isAddToCartDisabled = (): boolean => {
    if (!cartPackItem || !selectedPack) {
      return true;
    }

    // Check if there are optional items but none is selected
    const hasOptionalItems = selectedPack.pack_items?.some((item) => item.is_optional);
    const noOptionalSelected = hasOptionalItems && !cartPackItem.selected_optional_item;

    if (noOptionalSelected) {
      return true;
    }

    // Check required selections for regular items
    for (let i = 0; i < cartPackItem.pack_items.length; i++) {
      const packItemDetail = cartPackItem.pack_items[i];
      const originalItem = selectedPack.pack_items?.find(
        (pi) => pi.item && pi.item.id === packItemDetail.item_id
      )?.item;

      if (!originalItem) continue;

      // Skip validation for optional items
      const isOptional = selectedPack.pack_items?.find(
        (pi) => pi.item_id === packItemDetail.item_id
      )?.is_optional;

      if (isOptional) continue;

      // If item has sizes but none selected
      if (originalItem.sizes && originalItem.sizes.length > 0 && !packItemDetail.size) {
        return true;
      }

      // If item has colors but none selected
      if (originalItem.colors && originalItem.colors.length > 0 && !packItemDetail.color) {
        return true;
      }
    }

    return false;
  };

  // Add a helper function to show validation messages
  const showValidationMessage = () => {
    if (!cartPackItem?.selected_optional_item && optionalItems.length > 0) {
      notifications.show({
        title: 'Selection Required',
        message: 'Please select one option from the optional items',
        color: 'yellow',
      });
    }
  };

  // Add the pack to cart
  const handleAddToCart = () => {
    if (isAddToCartDisabled() || !cartPackItem || !selectedPack) {
      return;
    }

    setIsAddingToCart(true);

    try {
      // Create a new cart pack item with all selections
      const cartItem: CartPackItem = {
        ...cartPackItem,
        pack_items: cartPackItem.pack_items.map((item: CartPackItemDetail) => ({
          ...item,
          // Ensure size/color from selections are included
          size: item.size || undefined,
          color: item.color || undefined,
          colorHex: item.colorHex || undefined,
        })),
        // Include selected optional item with its selections
        selected_optional_item: cartPackItem.selected_optional_item
          ? {
              ...cartPackItem.selected_optional_item,
              size: cartPackItem.selected_optional_item.size || undefined,
              color: cartPackItem.selected_optional_item.color || undefined,
              colorHex: cartPackItem.selected_optional_item.colorHex || undefined,
            }
          : undefined,
      };

      addToCart(cartItem);

      notifications.show({
        title: 'Added to Cart',
        message: `${selectedPack.name} has been added to your cart`,
        color: 'green',
      });

      onCloseAction();
    } catch (error) {
      notifications.show({
        title: 'Error',
        message: 'Failed to add pack to cart',
        color: 'red',
      });
    } finally {
      setIsAddingToCart(false);
    }
  };

  // Check if any valid images exist
  const hasValidImages = selectedPack?.images.length
    ? selectedPack.images.some((_, index) => !imageErrors[index])
    : false;

  // Render thumbnails
  const renderThumbnails = () => {
    if (!selectedPack || selectedPack.images.length <= 1) {
      return null;
    }

    // Filter out images with errors
    const validImages = selectedPack.images.filter((_, index) => !imageErrors[index]);

    if (validImages.length <= 1) {
      return null;
    }

    return (
      <div className={classes.thumbnailsContainer}>
        <div className={classes.thumbnailsWrapper}>
          {selectedPack.images.map((image, index) => {
            // Skip thumbnails for images that failed to load
            if (imageErrors[index]) {
              return null;
            }

            return (
              <Box
                key={index}
                className={index === activeImageIndex ? classes.thumbnailActive : classes.thumbnail}
                onClick={() => setActiveImageIndex(index)}
              >
                <Image
                  src={image}
                  h={60}
                  w={60}
                  fit="cover"
                  onError={() => handleImageError(index)}
                  alt={`${selectedPack.name} view ${index + 1}`}
                />
              </Box>
            );
          })}
        </div>
      </div>
    );
  };

  // Calculate total items in the pack
  const totalItems = selectedPack?.pack_items?.reduce((sum, item) => sum + item.quantity, 0) || 0;

  return (
    <>
      <Modal
        opened={opened}
        onClose={onCloseAction}
        padding={0}
        radius="md"
        centered
        lockScroll
        withCloseButton={false}
        overlayProps={{
          opacity: 0.55,
          blur: 3,
        }}
        shadow="xl"
        classNames={{
          content: classes.modal,
        }}
        size="auto"
      >
        {selectedPack && cartPackItem && (
          <Box pos="relative">
            {/* Custom close button in the top right corner */}
            <CloseButton onClick={onCloseAction} className={classes.closeButton} size="lg" />

            <Grid gutter={0} className={classes.modalGrid}>
              {/* Pack Images - Left Side */}
              <Grid.Col span={{ base: 12, md: 6 }}>
                {/* Fixed-size image container */}
                <div className={classes.imageContainer}>
                  {hasValidImages ? (
                    <div className={classes.imageWrapper}>
                      <Image
                        src={selectedPack.images[activeImageIndex]}
                        className={classes.productImage}
                        onError={() => handleImageError(activeImageIndex)}
                        alt={selectedPack.name}
                      />
                    </div>
                  ) : (
                    <Center h="100%" w="100%" className={classes.imagePlaceholder}>
                      <IconPackages size={80} color="gray" />
                    </Center>
                  )}

                  {/* Thumbnails at the bottom of the image */}
                  {renderThumbnails()}
                </div>
              </Grid.Col>

              {/* Pack Details - Right Side */}
              <Grid.Col
                span={{ base: 12, md: 6 }}
                p="md"
                className={`${classes.productDetails} ${classes.productDetailsColumn}`}
              >
                <Stack gap="md" h="100%" style={{ position: 'relative' }}>
                  <Box style={{ overflowY: 'auto', paddingRight: '8px', height: '100%' }}>
                    {/* Pack type badge */}
                    <Badge color="blue" size="lg" variant="filled" w="fit-content">
                      Bundle Pack
                    </Badge>

                    {/* Name at the top */}
                    <Text size="xl" fw={700} mb={0} mt="xs">
                      {selectedPack.name}
                    </Text>

                    {selectedPack.pre_price !== 0 && selectedPack.discount_perc !== 0 ? (
                      <Flex gap={10} align="center" mt="xs">
                        <Badge variant="light" color="gray" size="lg" w="fit-content">
                          <Text fw={700} td="line-through">
                            €{selectedPack.pre_price?.toFixed(2)}
                          </Text>
                        </Badge>
                        <Text c="red">-{selectedPack.discount_perc}%</Text>
                        <Badge color="green" size="lg" variant="filled" w="fit-content">
                          €{selectedPack.price.toFixed(2)}
                        </Badge>
                      </Flex>
                    ) : (
                      <Badge color="gray" size="lg" variant="filled" w="fit-content" mt="xs">
                        €{selectedPack.price.toFixed(2)}
                      </Badge>
                    )}

                    {/* Pack ID */}
                    <Text size="sm" c="dimmed" mt="xs">
                      Pack ID: {selectedPack.pack_code}
                    </Text>

                    {/* Description */}
                    <Text mt="md">{selectedPack.description}</Text>

                    <Divider label="What's Included" labelPosition="center" mt="lg" mb="md" />

                    {/* Pack Items Summary */}
                    <Paper withBorder p="md" radius="md">
                      <Text fw={700} mb="xs">
                        This pack contains {totalItems} item{totalItems !== 1 ? 's' : ''}:
                      </Text>

                      <Stack gap="xs">
                        {/* Regular Items */}
                        {regularItems.map((packItem) => (
                          <Group key={packItem.id} justify="space-between">
                            <Group gap="xs">
                              <Badge size="sm" variant="filled" radius="sm">
                                {packItem.quantity}×
                              </Badge>
                              <Text>{packItem.item?.name || 'Unknown Item'}</Text>
                            </Group>
                            <Text size="sm" fw={500}>
                              €{packItem.item?.price.toFixed(2)}
                            </Text>
                          </Group>
                        ))}

                        {/* Optional Items - only show if they exist */}
                        {optionalItems.length > 0 && (
                          <>
                            <Divider my="sm" label="Optional Items" labelPosition="center" />
                            {optionalItems.map((packItem) => (
                              <Group key={packItem.id} justify="space-between">
                                <Group gap="xs">
                                  <Badge size="sm" variant="outline" color="green" radius="sm">
                                    {packItem.quantity}×
                                  </Badge>
                                  <Text>{packItem.item?.name || 'Unknown Item'}</Text>
                                </Group>
                                <Text size="sm" fw={500} c="dimmed">
                                  €{packItem.item?.price.toFixed(2)}
                                </Text>
                              </Group>
                            ))}
                            <Text size="sm" c="dimmed" mt="xs">
                              * Choose one from the optional items below
                            </Text>
                          </>
                        )}
                      </Stack>

                      <Divider my="md" />

                      <Group justify="space-between">
                        <Text fw={700}>Bundle Price:</Text>
                        <Text fw={700} size="lg">
                          €{selectedPack.price.toFixed(2)}
                        </Text>
                      </Group>
                    </Paper>

                    <Divider label="Customize Items" labelPosition="center" mt="lg" mb="md" />

                    {/* Item Customization Section */}
                    <Accordion variant="separated">
                      {/* Regular Items */}
                      {cartPackItem.pack_items.map(
                        (packItem: CartPackItemDetail, index: number) => {
                          const originalItem = selectedPack.pack_items?.find(
                            (pi) => pi.item && pi.item.id === packItem.item_id
                          )?.item;

                          if (!originalItem) return null;

                          return (
                            <Accordion.Item
                              key={`regular-${packItem.item_id}`}
                              value={`regular-${packItem.item_id}`}
                            >
                              <Accordion.Control>
                                <Group>
                                  <Text fw={600}>{packItem.name}</Text>
                                  <Badge>{packItem.quantity}x</Badge>
                                </Group>
                              </Accordion.Control>
                              <Accordion.Panel>
                                <Stack gap="md">
                                  {/* Size Selection */}
                                  {originalItem.sizes && originalItem.sizes.length > 0 && (
                                    <Box>
                                      <Text fw={600} size="sm" mb="xs">
                                        Size
                                      </Text>
                                      {originalItem.sizes.length === 1 ? (
                                        <Text>{originalItem.sizes[0]}</Text>
                                      ) : (
                                        <>
                                          <Anchor
                                            size="sm"
                                            onClick={() => setSizeModalOpened(true)}
                                            mb="xs"
                                            style={{
                                              display: 'flex',
                                              alignItems: 'center',
                                              gap: 4,
                                            }}
                                          >
                                            <IconRulerMeasure size={16} />
                                            Size Guide
                                          </Anchor>
                                          <Select
                                            placeholder="Select a size"
                                            data={originalItem.sizes.map((size: string) => ({
                                              value: size,
                                              label: size,
                                            }))}
                                            value={packItem.size || null}
                                            onChange={(value) =>
                                              handleSizeChange(index, value || '')
                                            }
                                            required
                                            radius="md"
                                          />
                                        </>
                                      )}
                                    </Box>
                                  )}

                                  {/* Color Selection */}
                                  {originalItem.colors && originalItem.colors.length > 0 && (
                                    <Box>
                                      <Text fw={600} size="sm" mb="xs">
                                        Color
                                      </Text>
                                      <Flex gap="md" wrap="wrap">
                                        {originalItem.colors.map(
                                          (color: { name: string; hex: string }) => (
                                            <Stack key={color.hex} align="center" gap="xs">
                                              <ColorSwatch
                                                color={color.hex}
                                                size={36}
                                                radius="xl"
                                                className={
                                                  packItem.colorHex === color.hex
                                                    ? classes.colorSwatchActive
                                                    : classes.colorSwatch
                                                }
                                                onClick={() => handleColorChange(index, color)}
                                              />
                                              <Text size="xs">{color.name}</Text>
                                            </Stack>
                                          )
                                        )}
                                      </Flex>
                                    </Box>
                                  )}
                                </Stack>
                              </Accordion.Panel>
                            </Accordion.Item>
                          );
                        }
                      )}

                      {/* Optional Items Section */}
                      {cartPackItem.optional_items.length > 0 && (
                        <Accordion.Item key="optional-items" value="optional-items">
                          <Accordion.Control>
                            <Group>
                              <Text fw={600}>Optional Items</Text>
                              <Badge color="teal" variant="light">
                                Choose 1
                              </Badge>
                            </Group>
                          </Accordion.Control>
                          <Accordion.Panel>
                            <Stack gap="md">
<<<<<<< HEAD
                              <Text size="sm" c="dimmed">
                                Select one option from the following items:
                              </Text>

                              {cartPackItem.optional_items.map(
                                (optionalItem: CartPackItemDetail, index: number) => {
                                  const originalItem = selectedPack.pack_items?.find(
                                    (pi) => pi.item && pi.item.id === optionalItem.item_id
                                  )?.item;

                                  if (!originalItem) return null;

                                  const isSelected =
                                    cartPackItem.selected_optional_item?.item_id ===
                                    optionalItem.item_id;
                                  const itemIndex = cartPackItem.pack_items.length + index; // Adjust index for handler functions

                                  return (
                                    <Paper
                                      key={optionalItem.item_id}
                                      withBorder
                                      p="md"
                                      radius="md"
                                      style={{
                                        borderColor: isSelected
                                          ? 'var(--mantine-color-teal-6)'
                                          : undefined,
                                        backgroundColor: isSelected
                                          ? 'var(--mantine-color-teal-0)'
                                          : undefined,
                                      }}
                                    >
                                      <Group justify="space-between" mb="sm">
                                        <Text fw={600}>{optionalItem.name}</Text>
                                        <Badge
                                          color={isSelected ? 'teal' : 'gray'}
                                          variant={isSelected ? 'filled' : 'light'}
                                        >
                                          {optionalItem.quantity}x
                                        </Badge>
                                      </Group>

                                      <Stack gap="md">
                                        {/* Size Selection */}
                                        {originalItem.sizes && originalItem.sizes.length > 0 && (
                                          <Box>
                                            <Text fw={500} size="sm" mb="xs">
                                              Size
                                            </Text>
                                            {originalItem.sizes.length === 1 ? (
                                              <Text>{originalItem.sizes[0]}</Text>
                                            ) : (
                                              <>
                                                <Anchor
                                                  size="sm"
                                                  onClick={() => setSizeModalOpened(true)}
                                                  mb="xs"
                                                  style={{
                                                    display: 'flex',
                                                    alignItems: 'center',
                                                    gap: 4,
                                                  }}
                                                >
                                                  <IconRulerMeasure size={16} />
                                                  Size Guide
                                                </Anchor>
                                                <Select
                                                  placeholder="Select a size"
                                                  data={originalItem.sizes.map((size: string) => ({
                                                    value: size,
                                                    label: size,
                                                  }))}
                                                  value={
                                                    cartPackItem.selected_optional_item?.size ||
                                                    null
                                                  }
                                                  onChange={(value) => {
                                                    if (isSelected) {
                                                      const updatedItem = {
                                                        ...cartPackItem,
                                                        selected_optional_item: {
                                                          ...cartPackItem.selected_optional_item,
                                                          size: value || '',
                                                        },
                                                      };
                                                      setCartPackItem(updatedItem);
                                                    }
                                                  }}
                                                  required
                                                  radius="md"
                                                  disabled={!isSelected}
                                                />
                                              </>
                                            )}
                                          </Box>
                                        )}

                                        {/* Color Selection */}
                                        {originalItem.colors && originalItem.colors.length > 0 && (
                                          <Box>
                                            <Text fw={500} size="sm" mb="xs">
                                              Color
                                            </Text>
                                            <Flex gap="md" wrap="wrap">
                                              {originalItem.colors.map(
                                                (color: { name: string; hex: string }) => (
                                                  <Stack key={color.hex} align="center" gap="xs">
                                                    <ColorSwatch
                                                      color={color.hex}
                                                      size={28}
                                                      radius="xl"
                                                      className={
                                                        optionalItem.colorHex === color.hex
                                                          ? classes.colorSwatchActive
                                                          : classes.colorSwatch
                                                      }
                                                      onClick={() =>
                                                        isSelected &&
                                                        handleColorChange(index, color, true)
                                                      }
                                                      style={{
                                                        opacity: isSelected ? 1 : 0.6,
                                                        cursor: isSelected ? 'pointer' : 'default',
                                                      }}
                                                    />
                                                    <Text size="xs">{color.name}</Text>
                                                  </Stack>
                                                )
                                              )}
                                            </Flex>
                                          </Box>
                                        )}

                                        <Button
                                          fullWidth
                                          variant={isSelected ? 'filled' : 'outline'}
                                          color="teal"
                                          onClick={() => {
                                            if (isSelected) {
                                              // Update the cart pack item to remove the selection
                                              // You'll need to implement this function
                                              setCartPackItem(
                                                removeSelectedOptionalItem(cartPackItem)
                                              );
                                            } else {
                                              // First update any size/color selections
                                              const updatedItem = {
                                                ...optionalItem,
                                                // Include any default selections if none are made
                                                size:
                                                  optionalItem.size ||
                                                  originalItem.sizes?.[0] ||
                                                  undefined,
                                                color:
                                                  optionalItem.color ||
                                                  originalItem.colors?.[0]?.name ||
                                                  undefined,
                                                colorHex:
                                                  optionalItem.colorHex ||
                                                  originalItem.colors?.[0]?.hex ||
                                                  undefined,
                                              };

                                              // Then select this optional item
                                              setCartPackItem(
                                                selectOptionalItem(cartPackItem, index)
                                              );
=======
                              {/* Size Selection */}
                              {originalItem.sizes && originalItem.sizes.length > 0 && (
                                <Box>
                                  <Text fw={600} size="sm" mb="xs">
                                    Size
                                  </Text>
                                  {originalItem.sizes.length === 1 ? (
                                    <Text>{originalItem.sizes[0]}</Text>
                                  ) : (
                                    <Select
                                      placeholder="Select a size"
                                      data={originalItem.sizes.map((size: string) => ({
                                        value: size,
                                        label: size,
                                      }))}
                                      value={packItem.size || null}
                                      onChange={(value) => handleSizeChange(index, value || '')}
                                      required
                                      radius="md"
                                    />
                                  )}
                                </Box>
                              )}
                              {/* Color Selection */}
                              {originalItem.colors && originalItem.colors.length > 0 && (
                                <Box>
                                  <Text fw={600} size="sm" mb="xs">
                                    Color
                                  </Text>
                                  <Flex gap="md" wrap="wrap">
                                    {originalItem.colors.map(
                                      (color: { name: string; hex: string }) => (
                                        <Stack key={color.hex} align="center" gap="xs">
                                          <ColorSwatch
                                            color={color.hex}
                                            size={36}
                                            radius="xl"
                                            className={
                                              packItem.colorHex === color.hex
                                                ? classes.colorSwatchActive
                                                : classes.colorSwatch
>>>>>>> a7ba35f1
                                            }
                                          }}
                                        >
                                          {isSelected ? 'Selected ✓' : 'Select This Option'}
                                        </Button>
                                      </Stack>
                                    </Paper>
                                  );
                                }
                              )}

                              <ItemStockDisplay
                                itemCode={originalItem.item_code}
                                color={packItem.color}
                                size={packItem.size}
                              />
                            </Stack>
                          </Accordion.Panel>
                        </Accordion.Item>
<<<<<<< HEAD
                      )}
                    </Accordion>
                  </Box>

                  {/* Add to Cart Button - Fixed at the bottom */}
                  <Box
                    mt="auto"
                    pt="md"
                    style={{
                      position: 'sticky',
                      bottom: 0,
                      background: 'var(--mantine-color-gray-0)',
                      zIndex: 2,
=======
                      );
                    })}

                    {/* Optional Items Section */}
                    {cartPackItem.optional_items.length > 0 && (
                      <Accordion.Item key="optional-items" value="optional-items">
                        <Accordion.Control>
                          <Group>
                            <Text fw={600}>Optional Items</Text>
                            <Badge color="teal" variant="light">
                              Choose 1
                            </Badge>
                          </Group>
                        </Accordion.Control>
                        <Accordion.Panel>
                          <Stack gap="md">
                            <Text size="sm" c="dimmed">
                              Select one option from the following items:
                            </Text>

                            {cartPackItem.optional_items.map(
                              (optionalItem: CartPackItemDetail, index: number) => {
                                const originalItem = selectedPack.pack_items?.find(
                                  (pi) => pi.item && pi.item.id === optionalItem.item_id
                                )?.item;

                                if (!originalItem) return null;

                                const isSelected =
                                  cartPackItem.selected_optional_item?.item_id ===
                                  optionalItem.item_id;
                                const itemIndex = cartPackItem.pack_items.length + index; // Adjust index for handler functions

                                return (
                                  <Paper
                                    key={optionalItem.item_id}
                                    withBorder
                                    p="md"
                                    radius="md"
                                    style={{
                                      borderColor: isSelected
                                        ? 'var(--mantine-color-teal-6)'
                                        : undefined,
                                      backgroundColor: isSelected
                                        ? 'var(--mantine-color-teal-0)'
                                        : undefined,
                                    }}
                                  >
                                    <Group justify="space-between" mb="sm">
                                      <Text fw={600}>{optionalItem.name}</Text>
                                      <Badge
                                        color={isSelected ? 'teal' : 'gray'}
                                        variant={isSelected ? 'filled' : 'light'}
                                      >
                                        {optionalItem.quantity}x
                                      </Badge>
                                    </Group>

                                    <Stack gap="md">
                                      {/* Size Selection */}
                                      {originalItem.sizes && originalItem.sizes.length > 0 && (
                                        <Box>
                                          <Text fw={500} size="sm" mb="xs">
                                            Size
                                          </Text>
                                          {originalItem.sizes.length === 1 ? (
                                            <Text>{originalItem.sizes[0]}</Text>
                                          ) : (
                                            // In the optional items section, update the Select component:
                                            <Select
                                              placeholder="Select a size"
                                              data={originalItem.sizes.map((size: string) => ({
                                                value: size,
                                                label: size,
                                              }))}
                                              value={
                                                cartPackItem.selected_optional_item?.size || null
                                              }
                                              onChange={(value) => {
                                                if (isSelected) {
                                                  const updatedItem = {
                                                    ...cartPackItem,
                                                    selected_optional_item: {
                                                      ...cartPackItem.selected_optional_item,
                                                      size: value || '',
                                                    },
                                                  };
                                                  setCartPackItem(updatedItem);
                                                }
                                              }}
                                              required
                                              radius="md"
                                              disabled={!isSelected}
                                            />
                                          )}
                                        </Box>
                                      )}

                                      {/* Color Selection */}
                                      {originalItem.colors && originalItem.colors.length > 0 && (
                                        <Box>
                                          <Text fw={500} size="sm" mb="xs">
                                            Color
                                          </Text>
                                          <Flex gap="md" wrap="wrap">
                                            {originalItem.colors.map(
                                              (color: { name: string; hex: string }) => (
                                                <Stack key={color.hex} align="center" gap="xs">
                                                  <ColorSwatch
                                                    color={color.hex}
                                                    size={28}
                                                    radius="xl"
                                                    className={
                                                      optionalItem.colorHex === color.hex
                                                        ? classes.colorSwatchActive
                                                        : classes.colorSwatch
                                                    }
                                                    onClick={() =>
                                                      isSelected &&
                                                      handleColorChange(index, color, true)
                                                    }
                                                    style={{
                                                      opacity: isSelected ? 1 : 0.6,
                                                      cursor: isSelected ? 'pointer' : 'default',
                                                    }}
                                                  />
                                                  <Text size="xs">{color.name}</Text>
                                                </Stack>
                                              )
                                            )}
                                          </Flex>
                                        </Box>
                                      )}

                                      {/* Stock Quantity - Only show when selected */}
                                      {isSelected && (
                                        <ItemStockDisplay
                                          itemCode={originalItem.item_code}
                                          color={cartPackItem.selected_optional_item?.color}
                                          size={cartPackItem.selected_optional_item?.size}
                                        />
                                      )}

                                      <Button
                                        fullWidth
                                        variant={isSelected ? 'filled' : 'outline'}
                                        color="teal"
                                        onClick={() => {
                                          if (isSelected) {
                                            // Update the cart pack item to remove the selection
                                            // You'll need to implement this function
                                            setCartPackItem(
                                              removeSelectedOptionalItem(cartPackItem)
                                            );
                                          } else {
                                            // First update any size/color selections
                                            const updatedItem = {
                                              ...optionalItem,
                                              // Include any default selections if none are made
                                              size:
                                                optionalItem.size ||
                                                originalItem.sizes?.[0] ||
                                                undefined,
                                              color:
                                                optionalItem.color ||
                                                originalItem.colors?.[0]?.name ||
                                                undefined,
                                              colorHex:
                                                optionalItem.colorHex ||
                                                originalItem.colors?.[0]?.hex ||
                                                undefined,
                                            };

                                            // Then select this optional item
                                            setCartPackItem(
                                              selectOptionalItem(cartPackItem, index)
                                            );
                                          }
                                        }}
                                      >
                                        {isSelected ? 'Selected ✓' : 'Select This Option'}
                                      </Button>
                                    </Stack>
                                  </Paper>
                                );
                              }
                            )}
                          </Stack>
                        </Accordion.Panel>
                      </Accordion.Item>
                    )}
                  </Accordion>
                </Box>

                {/* Add to Cart Button - Fixed at the bottom */}
                <Box
                  mt="auto"
                  pt="md"
                  style={{
                    position: 'sticky',
                    bottom: 0,
                    background: 'var(--mantine-color-gray-0)',
                    zIndex: 2,
                  }}
                >
                  <Button
                    size="lg"
                    leftSection={<IconShoppingCart size={20} />}
                    onClick={() => {
                      if (isAddToCartDisabled()) {
                        showValidationMessage();
                      } else {
                        handleAddToCart();
                      }
>>>>>>> a7ba35f1
                    }}
                  >
                    <Button
                      size="lg"
                      leftSection={<IconShoppingCart size={20} />}
                      onClick={() => {
                        if (isAddToCartDisabled()) {
                          showValidationMessage();
                        } else {
                          handleAddToCart();
                        }
                      }}
                      radius="md"
                      color="blue"
                      fullWidth
                      disabled={isAddingToCart}
                      loading={isAddingToCart}
                    >
                      Add to Cart
                    </Button>
                  </Box>
                </Stack>
              </Grid.Col>
            </Grid>
          </Box>
        )}
      </Modal>

      {/* Size Chart Modal */}
      <SizeModal opened={sizeModalOpened} onClose={() => setSizeModalOpened(false)} />
    </>
  );
}<|MERGE_RESOLUTION|>--- conflicted
+++ resolved
@@ -1,21 +1,10 @@
 'use client';
 
-<<<<<<< HEAD
 import {
-  AwaitedReactNode,
-  JSXElementConstructor,
-  Key,
-  ReactElement,
-  ReactNode,
-  ReactPortal,
   useEffect,
   useState,
 } from 'react';
 import { IconPackages, IconRulerMeasure, IconShoppingCart } from '@tabler/icons-react';
-=======
-import { useEffect, useState } from 'react';
-import { IconPackages, IconShoppingCart } from '@tabler/icons-react';
->>>>>>> a7ba35f1
 import {
   Accordion,
   Anchor,
@@ -584,6 +573,12 @@
                                       </Flex>
                                     </Box>
                                   )}
+
+                                  <ItemStockDisplay
+                                    itemCode={originalItem.item_code}
+                                    color={packItem.color}
+                                    size={packItem.size}
+                                  />
                                 </Stack>
                               </Accordion.Panel>
                             </Accordion.Item>
@@ -604,7 +599,6 @@
                           </Accordion.Control>
                           <Accordion.Panel>
                             <Stack gap="md">
-<<<<<<< HEAD
                               <Text size="sm" c="dimmed">
                                 Select one option from the following items:
                               </Text>
@@ -738,14 +732,21 @@
                                           </Box>
                                         )}
 
+                                        {/* Stock Quantity - Only show when selected */}
+                                        {isSelected && (
+                                          <ItemStockDisplay
+                                            itemCode={originalItem.item_code}
+                                            color={cartPackItem.selected_optional_item?.color}
+                                            size={cartPackItem.selected_optional_item?.size}
+                                          />
+                                        )}
+
                                         <Button
                                           fullWidth
                                           variant={isSelected ? 'filled' : 'outline'}
                                           color="teal"
                                           onClick={() => {
                                             if (isSelected) {
-                                              // Update the cart pack item to remove the selection
-                                              // You'll need to implement this function
                                               setCartPackItem(
                                                 removeSelectedOptionalItem(cartPackItem)
                                               );
@@ -772,49 +773,6 @@
                                               setCartPackItem(
                                                 selectOptionalItem(cartPackItem, index)
                                               );
-=======
-                              {/* Size Selection */}
-                              {originalItem.sizes && originalItem.sizes.length > 0 && (
-                                <Box>
-                                  <Text fw={600} size="sm" mb="xs">
-                                    Size
-                                  </Text>
-                                  {originalItem.sizes.length === 1 ? (
-                                    <Text>{originalItem.sizes[0]}</Text>
-                                  ) : (
-                                    <Select
-                                      placeholder="Select a size"
-                                      data={originalItem.sizes.map((size: string) => ({
-                                        value: size,
-                                        label: size,
-                                      }))}
-                                      value={packItem.size || null}
-                                      onChange={(value) => handleSizeChange(index, value || '')}
-                                      required
-                                      radius="md"
-                                    />
-                                  )}
-                                </Box>
-                              )}
-                              {/* Color Selection */}
-                              {originalItem.colors && originalItem.colors.length > 0 && (
-                                <Box>
-                                  <Text fw={600} size="sm" mb="xs">
-                                    Color
-                                  </Text>
-                                  <Flex gap="md" wrap="wrap">
-                                    {originalItem.colors.map(
-                                      (color: { name: string; hex: string }) => (
-                                        <Stack key={color.hex} align="center" gap="xs">
-                                          <ColorSwatch
-                                            color={color.hex}
-                                            size={36}
-                                            radius="xl"
-                                            className={
-                                              packItem.colorHex === color.hex
-                                                ? classes.colorSwatchActive
-                                                : classes.colorSwatch
->>>>>>> a7ba35f1
                                             }
                                           }}
                                         >
@@ -825,16 +783,9 @@
                                   );
                                 }
                               )}
-
-                              <ItemStockDisplay
-                                itemCode={originalItem.item_code}
-                                color={packItem.color}
-                                size={packItem.size}
-                              />
                             </Stack>
                           </Accordion.Panel>
                         </Accordion.Item>
-<<<<<<< HEAD
                       )}
                     </Accordion>
                   </Box>
@@ -848,222 +799,6 @@
                       bottom: 0,
                       background: 'var(--mantine-color-gray-0)',
                       zIndex: 2,
-=======
-                      );
-                    })}
-
-                    {/* Optional Items Section */}
-                    {cartPackItem.optional_items.length > 0 && (
-                      <Accordion.Item key="optional-items" value="optional-items">
-                        <Accordion.Control>
-                          <Group>
-                            <Text fw={600}>Optional Items</Text>
-                            <Badge color="teal" variant="light">
-                              Choose 1
-                            </Badge>
-                          </Group>
-                        </Accordion.Control>
-                        <Accordion.Panel>
-                          <Stack gap="md">
-                            <Text size="sm" c="dimmed">
-                              Select one option from the following items:
-                            </Text>
-
-                            {cartPackItem.optional_items.map(
-                              (optionalItem: CartPackItemDetail, index: number) => {
-                                const originalItem = selectedPack.pack_items?.find(
-                                  (pi) => pi.item && pi.item.id === optionalItem.item_id
-                                )?.item;
-
-                                if (!originalItem) return null;
-
-                                const isSelected =
-                                  cartPackItem.selected_optional_item?.item_id ===
-                                  optionalItem.item_id;
-                                const itemIndex = cartPackItem.pack_items.length + index; // Adjust index for handler functions
-
-                                return (
-                                  <Paper
-                                    key={optionalItem.item_id}
-                                    withBorder
-                                    p="md"
-                                    radius="md"
-                                    style={{
-                                      borderColor: isSelected
-                                        ? 'var(--mantine-color-teal-6)'
-                                        : undefined,
-                                      backgroundColor: isSelected
-                                        ? 'var(--mantine-color-teal-0)'
-                                        : undefined,
-                                    }}
-                                  >
-                                    <Group justify="space-between" mb="sm">
-                                      <Text fw={600}>{optionalItem.name}</Text>
-                                      <Badge
-                                        color={isSelected ? 'teal' : 'gray'}
-                                        variant={isSelected ? 'filled' : 'light'}
-                                      >
-                                        {optionalItem.quantity}x
-                                      </Badge>
-                                    </Group>
-
-                                    <Stack gap="md">
-                                      {/* Size Selection */}
-                                      {originalItem.sizes && originalItem.sizes.length > 0 && (
-                                        <Box>
-                                          <Text fw={500} size="sm" mb="xs">
-                                            Size
-                                          </Text>
-                                          {originalItem.sizes.length === 1 ? (
-                                            <Text>{originalItem.sizes[0]}</Text>
-                                          ) : (
-                                            // In the optional items section, update the Select component:
-                                            <Select
-                                              placeholder="Select a size"
-                                              data={originalItem.sizes.map((size: string) => ({
-                                                value: size,
-                                                label: size,
-                                              }))}
-                                              value={
-                                                cartPackItem.selected_optional_item?.size || null
-                                              }
-                                              onChange={(value) => {
-                                                if (isSelected) {
-                                                  const updatedItem = {
-                                                    ...cartPackItem,
-                                                    selected_optional_item: {
-                                                      ...cartPackItem.selected_optional_item,
-                                                      size: value || '',
-                                                    },
-                                                  };
-                                                  setCartPackItem(updatedItem);
-                                                }
-                                              }}
-                                              required
-                                              radius="md"
-                                              disabled={!isSelected}
-                                            />
-                                          )}
-                                        </Box>
-                                      )}
-
-                                      {/* Color Selection */}
-                                      {originalItem.colors && originalItem.colors.length > 0 && (
-                                        <Box>
-                                          <Text fw={500} size="sm" mb="xs">
-                                            Color
-                                          </Text>
-                                          <Flex gap="md" wrap="wrap">
-                                            {originalItem.colors.map(
-                                              (color: { name: string; hex: string }) => (
-                                                <Stack key={color.hex} align="center" gap="xs">
-                                                  <ColorSwatch
-                                                    color={color.hex}
-                                                    size={28}
-                                                    radius="xl"
-                                                    className={
-                                                      optionalItem.colorHex === color.hex
-                                                        ? classes.colorSwatchActive
-                                                        : classes.colorSwatch
-                                                    }
-                                                    onClick={() =>
-                                                      isSelected &&
-                                                      handleColorChange(index, color, true)
-                                                    }
-                                                    style={{
-                                                      opacity: isSelected ? 1 : 0.6,
-                                                      cursor: isSelected ? 'pointer' : 'default',
-                                                    }}
-                                                  />
-                                                  <Text size="xs">{color.name}</Text>
-                                                </Stack>
-                                              )
-                                            )}
-                                          </Flex>
-                                        </Box>
-                                      )}
-
-                                      {/* Stock Quantity - Only show when selected */}
-                                      {isSelected && (
-                                        <ItemStockDisplay
-                                          itemCode={originalItem.item_code}
-                                          color={cartPackItem.selected_optional_item?.color}
-                                          size={cartPackItem.selected_optional_item?.size}
-                                        />
-                                      )}
-
-                                      <Button
-                                        fullWidth
-                                        variant={isSelected ? 'filled' : 'outline'}
-                                        color="teal"
-                                        onClick={() => {
-                                          if (isSelected) {
-                                            // Update the cart pack item to remove the selection
-                                            // You'll need to implement this function
-                                            setCartPackItem(
-                                              removeSelectedOptionalItem(cartPackItem)
-                                            );
-                                          } else {
-                                            // First update any size/color selections
-                                            const updatedItem = {
-                                              ...optionalItem,
-                                              // Include any default selections if none are made
-                                              size:
-                                                optionalItem.size ||
-                                                originalItem.sizes?.[0] ||
-                                                undefined,
-                                              color:
-                                                optionalItem.color ||
-                                                originalItem.colors?.[0]?.name ||
-                                                undefined,
-                                              colorHex:
-                                                optionalItem.colorHex ||
-                                                originalItem.colors?.[0]?.hex ||
-                                                undefined,
-                                            };
-
-                                            // Then select this optional item
-                                            setCartPackItem(
-                                              selectOptionalItem(cartPackItem, index)
-                                            );
-                                          }
-                                        }}
-                                      >
-                                        {isSelected ? 'Selected ✓' : 'Select This Option'}
-                                      </Button>
-                                    </Stack>
-                                  </Paper>
-                                );
-                              }
-                            )}
-                          </Stack>
-                        </Accordion.Panel>
-                      </Accordion.Item>
-                    )}
-                  </Accordion>
-                </Box>
-
-                {/* Add to Cart Button - Fixed at the bottom */}
-                <Box
-                  mt="auto"
-                  pt="md"
-                  style={{
-                    position: 'sticky',
-                    bottom: 0,
-                    background: 'var(--mantine-color-gray-0)',
-                    zIndex: 2,
-                  }}
-                >
-                  <Button
-                    size="lg"
-                    leftSection={<IconShoppingCart size={20} />}
-                    onClick={() => {
-                      if (isAddToCartDisabled()) {
-                        showValidationMessage();
-                      } else {
-                        handleAddToCart();
-                      }
->>>>>>> a7ba35f1
                     }}
                   >
                     <Button
