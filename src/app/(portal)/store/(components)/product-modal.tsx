--- conflicted
+++ resolved
@@ -307,11 +307,19 @@
                       </Flex>
                     </Box>
                   )}
+                {/* Stock Quantity*/}
+                {typeof stock === 'number' && (
+                  <Text c={stock > 0 ? 'yellow' : 'red'} fw={500}>
+                    {stock > 0 ? `${stock} in stock` : 'Out of stock'}
+                  </Text>
+                )}
+
+                {/* Push button to bottom */}
+                <div style={{ flexGrow: 1 }} />
 
                   {/* Push button to bottom */}
                   <div style={{ flexGrow: 1 }} />
 
-<<<<<<< HEAD
                   <Button
                     size="lg"
                     leftSection={<IconShoppingCart size={20} />}
@@ -329,17 +337,6 @@
           </Box>
         )}
       </Modal>
-=======
-                {/* Stock Quantity*/}
-                {typeof stock === 'number' && (
-                  <Text c={stock > 0 ? 'yellow' : 'red'} fw={500}>
-                    {stock > 0 ? `${stock} in stock` : 'Out of stock'}
-                  </Text>
-                )}
-
-                {/* Push button to bottom */}
-                <div style={{ flexGrow: 1 }} />
->>>>>>> a7ba35f1
 
       {/* Size Chart Modal */}
       <SizeModal opened={sizeModalOpened} onClose={() => setSizeModalOpened(false)} />
