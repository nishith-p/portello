import { NextRequest, NextResponse } from 'next/server';
import { withAuth } from '@/lib/auth/utils';
import { errorResponse } from '@/lib/core/errors';
import { getUserOrders } from '@/lib/store/orders/db';
import { isDelegatePayment } from '@/lib/store/utils';

/**
 * GET /api/store/orders/my
 * Get all orders for the current user
 */
export async function GET(request: NextRequest) {
  return withAuth(
    request,
    async (_req, user) => {
      try {
        if (!user || !user.id) {
          return NextResponse.json([], { status: 200 });
        }

        const orders = await getUserOrders(user.id);

<<<<<<< HEAD
        // // Filter out orders where isDelegatePayment returns true
        // const filteredOrders = orders.filter(order => {
        //   return !isDelegatePayment(order.total_amount);
        // });
=======
        // Filter out orders where isDelegatePayment returns true
        const filteredOrders = orders.filter((order) => {
          return !isDelegatePayment(order.total_amount);
        });
>>>>>>> 21dbc593

        return NextResponse.json(orders);
      } catch (error) {
        return errorResponse(error as Error);
      }
    },
    {
      requireAuth: true,
    }
  );
<<<<<<< HEAD
}

// // Hack fix for delegate payment related renderings
// const isDelegatePayment = (amount: number | string): boolean => {
//   // eslint-disable-next-line eqeqeq
//   return amount == 560 || amount == 630;
// }
=======
}
>>>>>>> 21dbc593
<|MERGE_RESOLUTION|>--- conflicted
+++ resolved
@@ -19,17 +19,10 @@
 
         const orders = await getUserOrders(user.id);
 
-<<<<<<< HEAD
         // // Filter out orders where isDelegatePayment returns true
         // const filteredOrders = orders.filter(order => {
         //   return !isDelegatePayment(order.total_amount);
         // });
-=======
-        // Filter out orders where isDelegatePayment returns true
-        const filteredOrders = orders.filter((order) => {
-          return !isDelegatePayment(order.total_amount);
-        });
->>>>>>> 21dbc593
 
         return NextResponse.json(orders);
       } catch (error) {
@@ -40,14 +33,11 @@
       requireAuth: true,
     }
   );
-<<<<<<< HEAD
 }
+
 
 // // Hack fix for delegate payment related renderings
 // const isDelegatePayment = (amount: number | string): boolean => {
 //   // eslint-disable-next-line eqeqeq
 //   return amount == 560 || amount == 630;
-// }
-=======
-}
->>>>>>> 21dbc593
+// }